[package]
name = "chain"
version = "0.1.0"
authors = ["debris <marek.kotewicz@gmail.com> and koushiro <koushiro.cqx@gmail.com>"]
edition = "2018"

[dependencies]
primitives = { path = "../primitives", default-features = false, features = ["codec"] }
serialization = { path = "../serialization", default-features = false, features = ["derive"] }
crypto = { path = "../crypto", default-features = false }

rustc-hex = { version = "2.0", default-features = false }
<<<<<<< HEAD
codec = { package = "parity-codec", version = "3.5",  default-features = false, features = ["derive"] }
=======
codec = { package = "parity-codec", version = "3.5", default-features = false, features = ["derive"] }
>>>>>>> 087da639
serde = { version = "1.0", features = ["derive"], optional = true }

[features]
default = ["std"]
std = [
    "primitives/std",
    "serialization/std",
    "crypto/std",
    "rustc-hex/std",

    "codec/std",
    "serde",
]<|MERGE_RESOLUTION|>--- conflicted
+++ resolved
@@ -10,11 +10,7 @@
 crypto = { path = "../crypto", default-features = false }
 
 rustc-hex = { version = "2.0", default-features = false }
-<<<<<<< HEAD
-codec = { package = "parity-codec", version = "3.5",  default-features = false, features = ["derive"] }
-=======
 codec = { package = "parity-codec", version = "3.5", default-features = false, features = ["derive"] }
->>>>>>> 087da639
 serde = { version = "1.0", features = ["derive"], optional = true }
 
 [features]
