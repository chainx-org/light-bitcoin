#[cfg(not(feature = "std"))]
use alloc::vec::Vec;
use core::fmt;

use crypto::dhash256;
use primitives::{Compact, H256};
use serialization::{deserialize, serialize, Deserializable, Reader, Serializable};

use rustc_hex::FromHex;
#[cfg(feature = "std")]
use serde::{Deserialize, Serialize};

#[derive(Ord, PartialOrd, Eq, PartialEq, Copy, Clone, Default, Serializable, Deserializable)]
#[cfg_attr(feature = "std", derive(Serialize, Deserialize))]
pub struct BlockHeader {
    pub version: u32,
    pub previous_header_hash: H256,
    pub merkle_root_hash: H256,
    pub time: u32,
    pub bits: Compact,
    pub nonce: u32,
}

impl fmt::Debug for BlockHeader {
    fn fmt(&self, f: &mut fmt::Formatter) -> fmt::Result {
        let reverse_hash = |hash: &H256| {
            let mut res = H256::from_slice(hash.as_bytes());
            let bytes = res.as_bytes_mut();
            bytes.reverse();
            res
        };
        f.debug_struct("BlockHeader")
            .field("version", &self.version)
            .field(
                "previous_header_hash",
                &reverse_hash(&self.previous_header_hash),
            )
            .field("merkle_root_hash", &reverse_hash(&self.merkle_root_hash))
            .field("time", &self.time)
            .field("bits", &self.bits)
            .field("nonce", &self.nonce)
            .finish()
    }
}

impl From<&'static str> for BlockHeader {
    fn from(s: &'static str) -> Self {
        deserialize(&s.from_hex::<Vec<u8>>().unwrap() as &[u8]).unwrap()
    }
}

impl BlockHeader {
    pub fn hash(&self) -> H256 {
        dhash256(&serialize(self))
    }
}

<<<<<<< HEAD
impl Serializable for BlockHeader {
    fn serialize(&self, stream: &mut Stream) {
        stream
            .append(&self.version)
            .append(&self.previous_header_hash)
            .append(&self.merkle_root_hash)
            .append(&self.time)
            .append(&self.bits)
            .append(&self.nonce);
    }
}

impl Deserializable for BlockHeader {
    fn deserialize<T>(reader: &mut Reader<T>) -> Result<Self, io::Error>
    where
        T: io::Read,
    {
        Ok(BlockHeader {
            version: reader.read()?,
            previous_header_hash: reader.read()?,
            merkle_root_hash: reader.read()?,
            time: reader.read()?,
            bits: reader.read()?,
            nonce: reader.read()?,
        })
    }
}

=======
>>>>>>> 087da639
impl codec::Encode for BlockHeader {
    fn encode(&self) -> Vec<u8> {
        let value = serialize::<BlockHeader>(&self);
        value.encode()
    }
}

impl codec::Decode for BlockHeader {
<<<<<<< HEAD
    fn decode<I: codec::Input>(value: &mut I) -> Result<Self, codec::Error> {
        let value: Vec<u8> = codec::Decode::decode(value)?;
        deserialize(Reader::new(&value)).map_err(|_| "Deserialize BlockHeader error".into())
=======
    fn decode<I: codec::Input>(value: &mut I) -> Option<Self> {
        let value: Option<Vec<u8>> = codec::Decode::decode(value);
        if let Some(value) = value {
            deserialize(Reader::new(&value)).ok()
        } else {
            None
        }
>>>>>>> 087da639
    }
}

#[cfg(test)]
mod tests {
    #[cfg(not(feature = "std"))]
    use alloc::vec;
    use serialization::{Reader, Stream};

    use super::*;

    #[test]
    fn test_block_header_stream() {
        let block_header = BlockHeader {
            version: 1,
            previous_header_hash: [2; 32].into(),
            merkle_root_hash: [3; 32].into(),
            time: 4,
            bits: 5.into(),
            nonce: 6,
        };

        let mut stream = Stream::default();
        stream.append(&block_header);

        let expected = vec![
            1, 0, 0, 0, 2, 2, 2, 2, 2, 2, 2, 2, 2, 2, 2, 2, 2, 2, 2, 2, 2, 2, 2, 2, 2, 2, 2, 2, 2,
            2, 2, 2, 2, 2, 2, 2, 3, 3, 3, 3, 3, 3, 3, 3, 3, 3, 3, 3, 3, 3, 3, 3, 3, 3, 3, 3, 3, 3,
            3, 3, 3, 3, 3, 3, 3, 3, 3, 3, 4, 0, 0, 0, 5, 0, 0, 0, 6, 0, 0, 0,
        ]
        .into();

        assert_eq!(stream.out(), expected);
    }

    #[test]
    fn test_block_header_reader() {
        let buffer = vec![
            1, 0, 0, 0, 2, 2, 2, 2, 2, 2, 2, 2, 2, 2, 2, 2, 2, 2, 2, 2, 2, 2, 2, 2, 2, 2, 2, 2, 2,
            2, 2, 2, 2, 2, 2, 2, 3, 3, 3, 3, 3, 3, 3, 3, 3, 3, 3, 3, 3, 3, 3, 3, 3, 3, 3, 3, 3, 3,
            3, 3, 3, 3, 3, 3, 3, 3, 3, 3, 4, 0, 0, 0, 5, 0, 0, 0, 6, 0, 0, 0,
        ];

        let mut reader = Reader::new(&buffer);

        let expected = BlockHeader {
            version: 1,
            previous_header_hash: [2; 32].into(),
            merkle_root_hash: [3; 32].into(),
            time: 4,
            bits: 5.into(),
            nonce: 6,
        };

        assert_eq!(expected, reader.read().unwrap());
        assert_eq!(
            primitives::io::Error::UnexpectedEof,
            reader.read::<BlockHeader>().unwrap_err()
        );
    }
}<|MERGE_RESOLUTION|>--- conflicted
+++ resolved
@@ -55,37 +55,6 @@
     }
 }
 
-<<<<<<< HEAD
-impl Serializable for BlockHeader {
-    fn serialize(&self, stream: &mut Stream) {
-        stream
-            .append(&self.version)
-            .append(&self.previous_header_hash)
-            .append(&self.merkle_root_hash)
-            .append(&self.time)
-            .append(&self.bits)
-            .append(&self.nonce);
-    }
-}
-
-impl Deserializable for BlockHeader {
-    fn deserialize<T>(reader: &mut Reader<T>) -> Result<Self, io::Error>
-    where
-        T: io::Read,
-    {
-        Ok(BlockHeader {
-            version: reader.read()?,
-            previous_header_hash: reader.read()?,
-            merkle_root_hash: reader.read()?,
-            time: reader.read()?,
-            bits: reader.read()?,
-            nonce: reader.read()?,
-        })
-    }
-}
-
-=======
->>>>>>> 087da639
 impl codec::Encode for BlockHeader {
     fn encode(&self) -> Vec<u8> {
         let value = serialize::<BlockHeader>(&self);
@@ -94,19 +63,9 @@
 }
 
 impl codec::Decode for BlockHeader {
-<<<<<<< HEAD
     fn decode<I: codec::Input>(value: &mut I) -> Result<Self, codec::Error> {
         let value: Vec<u8> = codec::Decode::decode(value)?;
         deserialize(Reader::new(&value)).map_err(|_| "Deserialize BlockHeader error".into())
-=======
-    fn decode<I: codec::Input>(value: &mut I) -> Option<Self> {
-        let value: Option<Vec<u8>> = codec::Decode::decode(value);
-        if let Some(value) = value {
-            deserialize(Reader::new(&value)).ok()
-        } else {
-            None
-        }
->>>>>>> 087da639
     }
 }
 
