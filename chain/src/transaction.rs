--- conflicted
+++ resolved
@@ -270,19 +270,9 @@
 }
 
 impl codec::Decode for Transaction {
-<<<<<<< HEAD
     fn decode<I: codec::Input>(value: &mut I) -> Result<Self, codec::Error> {
         let value: Vec<u8> = codec::Decode::decode(value)?;
         deserialize(Reader::new(&value)).map_err(|_| "Deserialize Transaction error".into())
-=======
-    fn decode<I: codec::Input>(value: &mut I) -> Option<Self> {
-        let value: Option<Vec<u8>> = codec::Decode::decode(value);
-        if let Some(value) = value {
-            deserialize(Reader::new(&value)).ok()
-        } else {
-            None
-        }
->>>>>>> 087da639
     }
 }
 
