--- conflicted
+++ resolved
@@ -1,10 +1,7 @@
-<<<<<<< HEAD
-#[derive(Debug, PartialEq, scale_info::TypeInfo)]
-=======
+
 use hex::FromHexError;
 
-#[derive(Debug, PartialEq)]
->>>>>>> 1f329df1
+#[derive(Debug, PartialEq, scale_info::TypeInfo)]
 pub enum Error {
     // public key
     InvalidPublic,
