[package]
name = "keys"
version = "0.1.0"
authors = ["debris <marek.kotewicz@gmail.com> and koushiro <koushiro.cqx@gmail.com>"]
edition = "2018"

[dependencies]
primitives = { path = "../primitives", default-features = false, features = ["codec"] }
serialization = { path = "../serialization", default-features = false, features = ["derive"] }
crypto = { path = "../crypto", default-features = false }
bs58 = { version = "0.3", default-features = false, features = ["alloc"] }
rustc-hex = { version = "2.0", default-features = false }
libsecp256k1 = "0.3.1"  # support `no_std` by default
<<<<<<< HEAD
codec = { package = "parity-scale-codec", version = "1.0", default-features = false, features = ["derive"] }
=======
codec = { package = "parity-codec", version = "3.5",  default-features = false, features = ["derive"] }
>>>>>>> 087da639
serde = { version = "1.0", features = ["derive"], optional = true }

[dev-dependencies]
hex-literal = "0.2"

[features]
default = ["std"]
std = [
    "primitives/std",
    "serialization/std",
    "crypto/std",
    "rustc-hex/std",
    "codec/std",
    "serde",
]<|MERGE_RESOLUTION|>--- conflicted
+++ resolved
@@ -11,11 +11,7 @@
 bs58 = { version = "0.3", default-features = false, features = ["alloc"] }
 rustc-hex = { version = "2.0", default-features = false }
 libsecp256k1 = "0.3.1"  # support `no_std` by default
-<<<<<<< HEAD
 codec = { package = "parity-scale-codec", version = "1.0", default-features = false, features = ["derive"] }
-=======
-codec = { package = "parity-codec", version = "3.5",  default-features = false, features = ["derive"] }
->>>>>>> 087da639
 serde = { version = "1.0", features = ["derive"], optional = true }
 
 [dev-dependencies]
