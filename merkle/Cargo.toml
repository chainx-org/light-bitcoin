[package]
name = "light-bitcoin-merkle"
version = "0.2.0"
authors = ["The ChainX Authors"]
edition = "2018"
license = "GPL-3.0"

[features]
default = ["std"]
std = [
  "codec/std",
  "scale-info/std",

  "light-bitcoin-chain/std",
  "light-bitcoin-primitives/std",
  "light-bitcoin-serialization/std",
]

[dependencies]
<<<<<<< HEAD
codec = { package = "parity-scale-codec", version = "2.0.0", default-features = false }
scale-info = { version = "1.0", default-features = false, features = ["derive"] }
=======
codec = { package = "parity-scale-codec", version = "1.3", default-features = false }
>>>>>>> 1f329df1

light-bitcoin-chain = { path = "../chain", default-features = false }
light-bitcoin-primitives = { path = "../primitives", default-features = false }
light-bitcoin-serialization = { path = "../serialization", default-features = false, features = ["derive"] }

[dev-dependencies]
hashbrown = "0.11"
hex = "0.4"
rand = "0.8"
light-bitcoin-crypto = { path = "../crypto" }<|MERGE_RESOLUTION|>--- conflicted
+++ resolved
@@ -17,12 +17,9 @@
 ]
 
 [dependencies]
-<<<<<<< HEAD
 codec = { package = "parity-scale-codec", version = "2.0.0", default-features = false }
 scale-info = { version = "1.0", default-features = false, features = ["derive"] }
-=======
-codec = { package = "parity-scale-codec", version = "1.3", default-features = false }
->>>>>>> 1f329df1
+
 
 light-bitcoin-chain = { path = "../chain", default-features = false }
 light-bitcoin-primitives = { path = "../primitives", default-features = false }
