--- conflicted
+++ resolved
@@ -8,12 +8,7 @@
 primitives = { path = "../primitives", default-features = false, features = ["codec"] }
 serialization = { path = "../serialization", default-features = false }
 chain = { path = "../chain", default-features = false }
-<<<<<<< HEAD
-bit-vec = { git = "https://github.com/koushiro/bit-vec", branch = "work", default-features = false }
 codec = { package = "parity-scale-codec", version = "1.0", default-features = false }
-=======
-codec = { package = "parity-codec", version = "3.5", default-features = false }
->>>>>>> 48ebb860
 
 [dev-dependencies]
 crypto = { path = "../crypto", default-features = false }
@@ -26,9 +21,5 @@
      "primitives/std",
      "serialization/std",
      "chain/std",
-<<<<<<< HEAD
-     "bit-vec/std",
-=======
->>>>>>> 48ebb860
      "codec/std",
 ]