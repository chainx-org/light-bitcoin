[package]
name = "merkle"
version = "0.1.0"
authors = ["Chainpool <http://chainx.org>"]
edition = "2018"

[dependencies]
<<<<<<< HEAD
primitives = { path = "../primitives", default-features = false }
serialization = { path = "../serialization", default-features = false }
chain = { path = "../chain", default-features = false }
bitvec = { version = "0.15", default-features = false, features = ["alloc"] }
#bit-vec = { git = "https://github.com/koushiro/bit-vec", branch = "work", default-features = false }
parity-codec = { version = "3.5", default-features = false }
=======
primitives = { path = "../primitives", default-features = false, features = ["codec"] }
serialization = { path = "../serialization", default-features = false }
chain = { path = "../chain", default-features = false }
bit-vec = { git = "https://github.com/koushiro/bit-vec", branch = "work", default-features = false }
parity-codec = { version = "3.5", default-features = false, features = ["derive"] }
>>>>>>> 62ac3a49

[dev-dependencies]
crypto = { path = "../crypto", default-features = false }

[features]
default = ["std"]
std = [
     "primitives/std",
     "serialization/std",
     "chain/std",
     "bitvec/std",
#     "bit-vec/std",
     "parity-codec/std",
]<|MERGE_RESOLUTION|>--- conflicted
+++ resolved
@@ -1,24 +1,16 @@
 [package]
 name = "merkle"
 version = "0.1.0"
-authors = ["Chainpool <http://chainx.org>"]
+authors = ["Chainpool <https://chainx.org>"]
 edition = "2018"
 
 [dependencies]
-<<<<<<< HEAD
-primitives = { path = "../primitives", default-features = false }
+primitives = { path = "../primitives", default-features = false, features = ["codec"] }
 serialization = { path = "../serialization", default-features = false }
 chain = { path = "../chain", default-features = false }
 bitvec = { version = "0.15", default-features = false, features = ["alloc"] }
 #bit-vec = { git = "https://github.com/koushiro/bit-vec", branch = "work", default-features = false }
 parity-codec = { version = "3.5", default-features = false }
-=======
-primitives = { path = "../primitives", default-features = false, features = ["codec"] }
-serialization = { path = "../serialization", default-features = false }
-chain = { path = "../chain", default-features = false }
-bit-vec = { git = "https://github.com/koushiro/bit-vec", branch = "work", default-features = false }
-parity-codec = { version = "3.5", default-features = false, features = ["derive"] }
->>>>>>> 62ac3a49
 
 [dev-dependencies]
 crypto = { path = "../crypto", default-features = false }
