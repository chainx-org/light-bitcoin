--- conflicted
+++ resolved
@@ -1,10 +1,6 @@
 [package]
 name = "merkle"
-<<<<<<< HEAD
-version = "0.1.0"
-=======
 version = "0.2.0"
->>>>>>> 29a3678e
 authors = ["ChainX <https://chainx.org>"]
 edition = "2018"
 
@@ -12,11 +8,7 @@
 primitives = { path = "../primitives", default-features = false, features = ["codec"] }
 serialization = { path = "../serialization", default-features = false, features = ["derive"] }
 chain = { path = "../chain", default-features = false }
-<<<<<<< HEAD
 codec = { package = "parity-scale-codec", version = "1.0", default-features = false }
-=======
-codec = { package = "parity-codec", version = "3.5", default-features = false }
->>>>>>> 29a3678e
 
 [dev-dependencies]
 crypto = { path = "../crypto", default-features = false }
