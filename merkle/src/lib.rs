--- conflicted
+++ resolved
@@ -41,11 +41,7 @@
 #[derive(PartialEq, Eq, Clone)]
 #[cfg_attr(feature = "std", derive(Debug))]
 pub struct PartialMerkleTree {
-<<<<<<< HEAD
-    /// THe total number of transactions in the block
-=======
     /// The total number of transactions in the block
->>>>>>> 29a3678e
     pub tx_count: u32,
     /// Transaction hashes and internal hashes
     pub hashes: Vec<H256>,
@@ -99,7 +95,6 @@
             if self.has_right_child(height, pos) {
                 self.traverse_and_build(height - 1, (pos << 1) + 1, txids, matches);
             }
-<<<<<<< HEAD
         }
     }
 
@@ -220,128 +215,6 @@
         height
     }
 
-=======
-        }
-    }
-
-    /// Extract the matching txid's represented by this partial merkle tree and their respective indices within the partial tree.
-    /// returns the merkle root, or error in case of failure
-    pub fn extract_matches(&self, matches: &mut Vec<H256>, indexes: &mut Vec<u32>) -> Result<H256> {
-        matches.clear();
-        indexes.clear();
-
-        // An empty set will not work
-        if self.tx_count == 0 {
-            return Err(Error::NoTransactions);
-        }
-        // check for excessively high numbers of transactions
-        if self.tx_count > MAX_BLOCK_WEIGHT / MIN_TRANSACTION_WEIGHT {
-            return Err(Error::TooManyTransactions);
-        }
-        // there can never be more hashes provided than one for every txid
-        if self.hashes.len() as u32 > self.tx_count {
-            return Err("Proof contains more hashes than transactions".into());
-        }
-        // there must be at least one bit per node in the partial tree, and at least one node per hash
-        if self.bits.len() < self.hashes.len() {
-            return Err("Proof contains less bits than hashes".into());
-        }
-
-        // traverse the partial tree
-        let mut bits_used = 0u32;
-        let mut hash_used = 0u32;
-        let height = self.calc_tree_height();
-        let merkle_root =
-            self.traverse_and_extract(height, 0, &mut bits_used, &mut hash_used, matches, indexes)?;
-        // Verify that all bits were consumed (except for the padding caused by serializing it as a byte sequence)
-        if (bits_used + 7) / 8 != (self.bits.len() as u32 + 7) / 8 {
-            return Err("Not all bit were consumed".into());
-        }
-        // Verify that all hashes were consumed
-        if hash_used != self.hashes.len() as u32 {
-            return Err("Not all hashes were consumed".into());
-        }
-        Ok(merkle_root)
-    }
-
-    /// Recursive function that traverses tree nodes, consuming the bits and hashes produced by
-    /// TraverseAndBuild. It returns the hash of the respective node and its respective index.
-    fn traverse_and_extract(
-        &self,
-        height: u32,
-        pos: u32,
-        bits_used: &mut u32,
-        hash_used: &mut u32,
-        matches: &mut Vec<H256>,
-        indexes: &mut Vec<u32>,
-    ) -> Result<H256> {
-        if *bits_used as usize >= self.bits.len() {
-            return Err("Overflowed the bits array".into());
-        }
-
-        let parent_of_match = self.bits[*bits_used as usize];
-        *bits_used += 1;
-
-        if height == 0 || !parent_of_match {
-            // If at height 0, or nothing interesting below, use stored hash and do not descend
-            if *hash_used as usize >= self.hashes.len() {
-                return Err("Overflowed the hash array".into());
-            }
-
-            // get node hash
-            let hash = self.hashes[*hash_used as usize];
-            *hash_used += 1;
-
-            // in case of height 0, we have a matched txid
-            if height == 0 && parent_of_match {
-                matches.push(hash);
-                indexes.push(pos);
-            }
-            Ok(hash)
-        } else {
-            // otherwise, descend into the subtrees to extract matched txids and hashes
-            // proceed with left child
-            let left = self.traverse_and_extract(
-                height - 1,
-                pos * 2,
-                bits_used,
-                hash_used,
-                matches,
-                indexes,
-            )?;
-            // proceed with right child if any
-            let has_right_child = self.has_right_child(height, pos);
-            let right = if has_right_child {
-                self.traverse_and_extract(
-                    height - 1,
-                    pos * 2 + 1,
-                    bits_used,
-                    hash_used,
-                    matches,
-                    indexes,
-                )?
-            } else {
-                left
-            };
-            if has_right_child && right == left {
-                // The left and right branches should never be identical, as the transaction
-                // hashes covered by them must each be unique.
-                return Err("Found identical transaction hashes".into());
-            }
-            // and combine them before returning
-            Ok(merkle_node_hash(&left, &right))
-        }
-    }
-
-    fn calc_tree_height(&self) -> u32 {
-        let mut height = 0u32;
-        while self.calc_tree_width(height) > 1 {
-            height += 1;
-        }
-        height
-    }
-
->>>>>>> 29a3678e
     /// Helper function to efficiently calculate the number of nodes at given height in the merkle tree
     #[inline]
     fn calc_tree_width(&self, height: u32) -> u32 {
@@ -424,53 +297,6 @@
 #[cfg(test)]
 mod tests {
     use std::collections::HashSet;
-<<<<<<< HEAD
-
-    use chain::{merkle_root, Block, BlockHeader};
-    use primitives::{h256_from_rev_str, io, H256};
-    use rand::prelude::*;
-    use serialization::{deserialize, serialize, Deserializable, Reader, Serializable, Stream};
-
-    use super::PartialMerkleTree;
-
-    #[derive(PartialEq, Eq, Clone, Debug)]
-    struct MerkleBlock {
-        header: BlockHeader,
-        pmt: PartialMerkleTree,
-    }
-
-    impl MerkleBlock {
-        fn from_block(block: &Block, match_txids: &HashSet<H256>) -> Self {
-            let header = block.block_header;
-
-            let mut matches = Vec::with_capacity(block.transactions.len());
-            let mut hashes = Vec::with_capacity(block.transactions.len());
-
-            for hash in block.transactions.iter().map(|tx| tx.hash()) {
-                matches.push(match_txids.contains(&hash));
-                hashes.push(hash);
-            }
-            let pmt = PartialMerkleTree::from_txids(&hashes, &matches);
-            MerkleBlock { header, pmt }
-        }
-    }
-
-    impl Serializable for MerkleBlock {
-        fn serialize(&self, stream: &mut Stream) {
-            stream.append(&self.header).append(&self.pmt);
-        }
-    }
-
-    impl Deserializable for MerkleBlock {
-        fn deserialize<T>(reader: &mut Reader<T>) -> core::result::Result<Self, io::Error>
-        where
-            Self: Sized,
-            T: io::Read,
-        {
-            let header = reader.read()?;
-            let pmt = reader.read()?;
-            Ok(MerkleBlock { header, pmt })
-=======
 
     use chain::{merkle_root, Block, BlockHeader};
     use primitives::{h256_from_rev_str, H256};
@@ -498,7 +324,6 @@
             }
             let pmt = PartialMerkleTree::from_txids(&hashes, &matches);
             MerkleBlock { header, pmt }
->>>>>>> 29a3678e
         }
     }
 
@@ -648,10 +473,7 @@
         let txids = txids.into_iter().collect();
 
         let merkle_block = MerkleBlock::from_block(&block, &txids);
-<<<<<<< HEAD
-=======
         println!("{:#?}", merkle_block.pmt);
->>>>>>> 29a3678e
         assert_eq!(merkle_block.header.hash(), block.hash());
 
         let mut matches: Vec<H256> = vec![];
@@ -661,29 +483,18 @@
             .extract_matches(&mut matches, &mut indexes)
             .unwrap();
 
-<<<<<<< HEAD
-=======
         println!("{:#?}", matches);
         println!("{:#?}", indexes);
->>>>>>> 29a3678e
         assert_eq!(merkle_root, block.block_header.merkle_root_hash);
         assert_eq!(matches.len(), 2);
 
         // Ordered by occurrence in depth-first tree traversal.
         assert_eq!(matches[0], txid2);
         assert_eq!(indexes[0], 1);
-<<<<<<< HEAD
-
         assert_eq!(matches[1], txid1);
         assert_eq!(indexes[1], 8);
     }
 
-=======
-        assert_eq!(matches[1], txid1);
-        assert_eq!(indexes[1], 8);
-    }
-
->>>>>>> 29a3678e
     /// Create a MerkleBlock using a list of txids which will not be found in the given block
     #[test]
     fn merkle_block_construct_from_txids_not_found() {
