[package]
name = "light-bitcoin-primitives"
version = "0.2.0"
authors = ["The ChainX Authors"]
edition = "2018"
license = "GPL-3.0"

[features]
default = ["std"]
std = [
  "byteorder/std",
  "fixed-hash/std",
  "hex/std",
  "serde",
  "scale-info/std",
  "impl-serde",
  "impl-codec/std",
  "primitive-types/std",
  "primitive-types/serde",
]

[dependencies]
byteorder = { version = "1.3", default-features = false }
fixed-hash = { version = "0.7", default-features = false }
hex = { version = "0.4", default-features = false}
serde = { version = "1.0", features = ["derive"], optional = true }
scale-info = { version = "1.0", default-features = false, features = ["derive"] }

impl-serde = { version = "0.3", optional = true }
<<<<<<< HEAD
impl-codec = { version = "0.5", default-features = false }
primitive-types = { version = "0.10.1", default-features = false, features = ["codec", "scale-info"] }
=======
impl-codec = { version = "0.4", default-features = false }
primitive-types = { version = "0.7", default-features = false, features = ["codec"] }
>>>>>>> 1f329df1
<|MERGE_RESOLUTION|>--- conflicted
+++ resolved
@@ -27,10 +27,5 @@
 scale-info = { version = "1.0", default-features = false, features = ["derive"] }
 
 impl-serde = { version = "0.3", optional = true }
-<<<<<<< HEAD
 impl-codec = { version = "0.5", default-features = false }
-primitive-types = { version = "0.10.1", default-features = false, features = ["codec", "scale-info"] }
-=======
-impl-codec = { version = "0.4", default-features = false }
-primitive-types = { version = "0.7", default-features = false, features = ["codec"] }
->>>>>>> 1f329df1
+primitive-types = { version = "0.10.1", default-features = false, features = ["codec", "scale-info"] }